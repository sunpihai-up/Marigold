--- conflicted
+++ resolved
@@ -23,9 +23,6 @@
 def get_dataset(
     cfg_data_split, base_data_dir: str, mode: DatasetMode, **kwargs
 ) -> BaseDepthDataset:
-<<<<<<< HEAD
-    if cfg_data_split.name not in dataset_name_class_dict.keys():
-=======
     if cfg_data_split.name in dataset_name_class_dict.keys():
         dataset_class = dataset_name_class_dict[cfg_data_split.name]
         dataset = dataset_class(
@@ -36,14 +33,6 @@
             **kwargs,
         )
     else:
->>>>>>> ecf8a9eb
         raise NotImplementedError
 
-    dataset_class = dataset_name_class_dict[cfg_data_split.name]
-    return dataset_class(
-        mode=mode,
-        filename_ls_path=cfg_data_split.filenames,
-        dataset_dir=os.path.join(base_data_dir, cfg_data_split.dir),
-        **cfg_data_split,
-        **kwargs,
-    )+    return dataset