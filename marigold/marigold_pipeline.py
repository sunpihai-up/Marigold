# Copyright 2023 Bingxin Ke, ETH Zurich. All rights reserved.
#
# Licensed under the Apache License, Version 2.0 (the "License");
# you may not use this file except in compliance with the License.
# You may obtain a copy of the License at
#
#     http://www.apache.org/licenses/LICENSE-2.0
#
# Unless required by applicable law or agreed to in writing, software
# distributed under the License is distributed on an "AS IS" BASIS,
# WITHOUT WARRANTIES OR CONDITIONS OF ANY KIND, either express or implied.
# See the License for the specific language governing permissions and
# limitations under the License.
# --------------------------------------------------------------------------
# If you find this code useful, we kindly ask you to cite our paper in your work.
# Please find bibtex at: https://github.com/prs-eth/Marigold#-citation
# More information about the method can be found at https://marigoldmonodepth.github.io
# --------------------------------------------------------------------------


import logging
from typing import Dict, Union

import numpy as np
import torch
from diffusers import (
    AutoencoderKL,
    DDIMScheduler,
    DiffusionPipeline,
    LCMScheduler,
    UNet2DConditionModel,
)
from diffusers.utils import BaseOutput
from PIL import Image
from torch.utils.data import DataLoader, TensorDataset
from torchvision.transforms.functional import resize, pil_to_tensor
from torchvision.transforms import InterpolationMode
from tqdm.auto import tqdm
from transformers import CLIPTextModel, CLIPTokenizer

from .util.batchsize import find_batch_size
from .util.ensemble import ensemble_depths, ensemble_variance_heat_maps
from .util.image_util import (
    chw2hwc,
    colorize_depth_maps,
    get_tv_resample_method,
    resize_max_res,
)


class MarigoldDepthOutput(BaseOutput):
    """
    Output class for Marigold monocular depth prediction pipeline.

    Args:
        depth_np (`np.ndarray`):
            Predicted depth map, with depth values in the range of [0, 1].
        depth_colored (`PIL.Image.Image`):
            Colorized depth map, with the shape of [3, H, W] and values in [0, 1].
        uncertainty (`None` or `np.ndarray`):
            Uncalibrated uncertainty(MAD, median absolute deviation) coming from ensembling.
    """

    depth_np: np.ndarray
    depth_colored: Union[None, Image.Image]
    variance_heat_map: Union[None, np.ndarray]
    uncertainty: Union[None, np.ndarray]


class MarigoldPipeline(DiffusionPipeline):
    """
    Pipeline for monocular depth estimation using Marigold: https://marigoldmonodepth.github.io.

    This model inherits from [`DiffusionPipeline`]. Check the superclass documentation for the generic methods the
    library implements for all the pipelines (such as downloading or saving, running on a particular device, etc.)

    Args:
        unet (`UNet2DConditionModel`):
            Conditional U-Net to denoise the depth latent, conditioned on image latent.
        vae (`AutoencoderKL`):
            Variational Auto-Encoder (VAE) Model to encode and decode images and depth maps
            to and from latent representations.
        scheduler (`DDIMScheduler`):
            A scheduler to be used in combination with `unet` to denoise the encoded image latents.
        text_encoder (`CLIPTextModel`):
            Text-encoder, for empty text embedding.
        tokenizer (`CLIPTokenizer`):
            CLIP tokenizer.
    """

    rgb_latent_scale_factor = 0.18215
    depth_latent_scale_factor = 0.18215

    def __init__(
        self,
        unet: UNet2DConditionModel,
        vae: AutoencoderKL,
        scheduler: Union[DDIMScheduler, LCMScheduler],
        text_encoder: CLIPTextModel,
        tokenizer: CLIPTokenizer,
    ):
        super().__init__()

        self.register_modules(
            unet=unet,
            vae=vae,
            scheduler=scheduler,
            text_encoder=text_encoder,
            tokenizer=tokenizer,
        )

        self.empty_text_embed = None

    @torch.no_grad()
    def __call__(
        self,
        input_image: Union[Image.Image, torch.Tensor],
        denoising_steps: int = 10,
        ensemble_size: int = 10,
        processing_res: int = 768,
        match_input_res: bool = True,
        resample_method: str = "bilinear",
        batch_size: int = 0,
        seed: Union[int, None] = None,
        color_map: str = "Spectral",
        denoise_variance: bool = False,
        show_progress_bar: bool = True,
        ensemble_kwargs: Dict = None,
    ) -> MarigoldDepthOutput:
        """
        Function invoked when calling the pipeline.

        Args:
            input_image (`Image`):
                Input RGB (or gray-scale) image.
            processing_res (`int`, *optional*, defaults to `768`):
                Maximum resolution of processing.
                If set to 0: will not resize at all.
            match_input_res (`bool`, *optional*, defaults to `True`):
                Resize depth prediction to match input resolution.
                Only valid if `processing_res` > 0.
            resample_method: (`str`, *optional*, defaults to `bilinear`):
                Resampling method used to resize images and depth predictions. This can be one of `bilinear`, `bicubic` or `nearest`, defaults to: `bilinear`.
            denoising_steps (`int`, *optional*, defaults to `10`):
                Number of diffusion denoising steps (DDIM) during inference.
            ensemble_size (`int`, *optional*, defaults to `10`):
                Number of predictions to be ensembled.
            batch_size (`int`, *optional*, defaults to `0`):
                Inference batch size, no bigger than `num_ensemble`.
                If set to 0, the script will automatically decide the proper batch size.
            seed (`int`, *optional*, defaults to `None`)
                Reproducibility seed.
            show_progress_bar (`bool`, *optional*, defaults to `True`):
                Display a progress bar of diffusion denoising.
            color_map (`str`, *optional*, defaults to `"Spectral"`, pass `None` to skip colorized depth map generation):
                Colormap used to colorize the depth map.
            ensemble_kwargs (`dict`, *optional*, defaults to `None`):
                Arguments for detailed ensembling settings.
        Returns:
            `MarigoldDepthOutput`: Output class for Marigold monocular depth prediction pipeline, including:
            - **depth_np** (`np.ndarray`) Predicted depth map, with depth values in the range of [0, 1]
            - **depth_colored** (`PIL.Image.Image`) Colorized depth map, with the shape of [3, H, W] and values in [0, 1], None if `color_map` is `None`
            - **uncertainty** (`None` or `np.ndarray`) Uncalibrated uncertainty(MAD, median absolute deviation)
                    coming from ensembling. None if `ensemble_size = 1`
        """
<<<<<<< HEAD
        
=======
>>>>>>> ecf8a9eb
        assert processing_res >= 0
        assert ensemble_size >= 1

        # Check if denoising step is reasonable
        self._check_inference_step(denoising_steps)

<<<<<<< HEAD
        # resample_method: Resampling = get_pil_resample_method(resample_method)
=======
>>>>>>> ecf8a9eb
        resample_method: InterpolationMode = get_tv_resample_method(resample_method)

        # ----------------- Image Preprocess -----------------
        # Convert to torch tensor
        if isinstance(input_image, Image.Image):
            input_image = input_image.convert("RGB")
            # convert to torch tensor [H, W, rgb] -> [rgb, H, W]
            rgb = pil_to_tensor(input_image)
        elif isinstance(input_image, torch.Tensor):
            rgb = input_image.squeeze()
        else:
            raise TypeError(f"Unknown input type: {type(input_image) = }")
        input_size = rgb.shape
        assert (
<<<<<<< HEAD
            rgb.dim() == 3 == input_size[0]
=======
            3 == rgb.dim() and 3 == input_size[0]
>>>>>>> ecf8a9eb
        ), f"Wrong input shape {input_size}, expected [rgb, H, W]"

        # Resize image
        if processing_res > 0:
            rgb = resize_max_res(
                rgb,
                max_edge_resolution=processing_res,
                resample_method=resample_method,
            )

        # Normalize rgb values
        rgb_norm: torch.Tensor = rgb / 255.0 * 2.0 - 1.0  #  [0, 255] -> [-1, 1]
        rgb_norm = rgb_norm.to(self.dtype)
        assert rgb_norm.min() >= -1.0 and rgb_norm.max() <= 1.0

        # ----------------- Predicting depth -----------------
        # Batch repeated input image (根据ensemble_size复制输入图像)
        duplicated_rgb = torch.stack([rgb_norm] * ensemble_size)
        single_rgb_dataset = TensorDataset(duplicated_rgb)
        if batch_size > 0:
            _bs = batch_size
        else:
            _bs = find_batch_size(
                ensemble_size=ensemble_size,
                input_res=max(rgb_norm.shape[1:]),
                dtype=self.dtype,
            )

        single_rgb_loader = DataLoader(
            single_rgb_dataset, batch_size=_bs, shuffle=False
        )

        # Predict depth maps (batched)
        depth_pred_ls = []
        variance_heat_map_ls = []
        if show_progress_bar:
            iterable = tqdm(
                single_rgb_loader, desc=" " * 2 + "Inference batches", leave=False
            )
        else:
            iterable = single_rgb_loader
        for batch in iterable:
            (batched_img,) = batch
            depth_pred_raw, variance_heat_map = self.single_infer(
                rgb_in=batched_img,
                num_inference_steps=denoising_steps,
                show_pbar=show_progress_bar,
                seed=seed,
                denoise_variance=denoise_variance
            )
            depth_pred_ls.append(depth_pred_raw.detach())
            if denoise_variance:
                variance_heat_map_ls.append(variance_heat_map.detach())

        depth_preds = torch.concat(depth_pred_ls, dim=0).squeeze()
        if denoise_variance:
            variance_heat_maps = torch.concat(variance_heat_map_ls, dim=0).squeeze()
        torch.cuda.empty_cache()  # clear vram cache for ensembling

        # ----------------- Test-time ensembling -----------------
        if ensemble_size > 1:
            depth_pred, pred_uncert = ensemble_depths(
                depth_preds, **(ensemble_kwargs or {})
            )
            if denoise_variance:
                variance_heat_map = ensemble_variance_heat_maps(variance_heat_maps, ensemble_size).squeeze()
        else:
            depth_pred = depth_preds
            if denoise_variance:
                variance_heat_map = variance_heat_maps
            pred_uncert = None

        # ----------------- Post processing -----------------
        # Scale prediction to [0, 1]
        min_d = torch.min(depth_pred)
        max_d = torch.max(depth_pred)
        depth_pred = (depth_pred - min_d) / (max_d - min_d)

        # Resize back to original resolution
        if match_input_res:
            depth_pred = resize(
                depth_pred.unsqueeze(0),
                input_size[1:],
                interpolation=resample_method,
                antialias=True,
            ).squeeze()
<<<<<<< HEAD
            pred_uncert = resize(
                pred_uncert.unsqueeze(0),
                input_size[1:],
                interpolation=resample_method,
                antialias=True,
            ).squeeze()

            if denoise_variance:
                variance_heat_map = resize(
                    variance_heat_map.unsqueeze(0),
                    input_size[1:],
                    interpolation=resample_method,
                    antialias=True,
                ).squeeze()

        # Convert to numpy
        depth_pred = depth_pred.cpu().numpy().astype(np.float32)
        pred_uncert = pred_uncert.cpu().numpy().astype(np.float32)

        if denoise_variance:
            variance_heat_map = variance_heat_map.cpu().numpy().astype(np.float32)
        else:
            variance_heat_map = None
=======

        # Convert to numpy
        depth_pred = depth_pred.cpu().numpy()
>>>>>>> ecf8a9eb

        # Clip output range
        depth_pred = depth_pred.clip(0, 1)

        # Colorize
        if color_map is not None:
            depth_colored = colorize_depth_maps(
                depth_pred, 0, 1, cmap=color_map
            ).squeeze()  # [3, H, W], value in (0, 1)
            depth_colored = (depth_colored * 255).astype(np.uint8)
            depth_colored_hwc = chw2hwc(depth_colored)
            depth_colored_img = Image.fromarray(depth_colored_hwc)
        else:
            depth_colored_img = None

        return MarigoldDepthOutput(
            depth_np=depth_pred,
            depth_colored=depth_colored_img,
            variance_heat_map=variance_heat_map,
            uncertainty=pred_uncert,
        )

    def _check_inference_step(self, n_step: int) -> None:
        """
        Check if denoising step is reasonable
        Args:
            n_step (`int`): denoising steps
        """
        assert n_step >= 1

        if isinstance(self.scheduler, DDIMScheduler):
            if n_step < 10:
                logging.warning(
                    f"Too few denoising steps: {n_step}. Recommended to use the LCM checkpoint for few-step inference."
                )
        elif isinstance(self.scheduler, LCMScheduler):
            if not 1 <= n_step <= 4:
                logging.warning(
                    f"Non-optimal setting of denoising steps: {n_step}. Recommended setting is 1-4 steps."
                )
        else:
            raise RuntimeError(f"Unsupported scheduler type: {type(self.scheduler)}")

    def encode_empty_text(self):
        """
        Encode text embedding for empty prompt
        """
        prompt = ""
        text_inputs = self.tokenizer(
            prompt,
            padding="do_not_pad",
            max_length=self.tokenizer.model_max_length,
            truncation=True,
            return_tensors="pt",
        )
        text_input_ids = text_inputs.input_ids.to(self.text_encoder.device)
        self.empty_text_embed = self.text_encoder(text_input_ids)[0].to(self.dtype)

    @torch.no_grad()
    def single_infer(
        self,
        rgb_in: torch.Tensor,
        num_inference_steps: int,
        seed: Union[int, None],
        show_pbar: bool,
        denoise_variance: bool
    ) -> torch.Tensor:
        """
        Perform an individual depth prediction without ensembling.

        Args:
            rgb_in (`torch.Tensor`):
                Input RGB image.
            num_inference_steps (`int`):
                Number of diffusion denoisign steps (DDIM) during inference.
            show_pbar (`bool`):
                Display a progress bar of diffusion denoising.
        Returns:
            `torch.Tensor`: Predicted depth map.
        """
        device = self.device
        rgb_in = rgb_in.to(device)

        # Set timesteps
        self.scheduler.set_timesteps(num_inference_steps, device=device)
        timesteps = self.scheduler.timesteps  # [T]

        # Encode image
        rgb_latent = self.encode_rgb(rgb_in)

        # Initial depth map (noise)
        if seed is None:
            rand_num_generator = None
        else:
            rand_num_generator = torch.Generator(device=device)
            rand_num_generator.manual_seed(seed)
        depth_latent = torch.randn(
            rgb_latent.shape,
            device=device,
            dtype=self.dtype,
            generator=rand_num_generator,
        ).to(device)  # [B, 4, h, w]

        # Batched empty text embedding
        if self.empty_text_embed is None:
            self.encode_empty_text()
        batch_empty_text_embed = self.empty_text_embed.repeat(
            (rgb_latent.shape[0], 1, 1)
        ).to(device)  # [B, 2, 1024]

        # Denoising loop
        if show_pbar:
            iterable = tqdm(
                enumerate(timesteps),
                total=len(timesteps),
                leave=False,
                desc=" " * 4 + "Diffusion denoising",
            )
        else:
            iterable = enumerate(timesteps)

        cumulative_diff_map = None
        if denoise_variance:
            pre_depth = None
            now_depth = None
            is_first_iter = True
        
        for i, t in iterable:
            unet_input = torch.cat(
                [rgb_latent, depth_latent], dim=1
            )  # this order is important

            # predict the noise residual
            noise_pred = self.unet(
                unet_input, t, encoder_hidden_states=batch_empty_text_embed
            ).sample  # [B, 4, h, w]

            # compute the previous noisy sample x_t -> x_t-1
            depth_latent = self.scheduler.step(
                noise_pred, t, depth_latent, generator=rand_num_generator
            ).prev_sample
            
            if denoise_variance:
                now_depth = self.decode_depth(depth_latent)
                if is_first_iter is False:
                    diff_map = torch.abs(pre_depth - now_depth)
                    cumulative_diff_map += diff_map
                else:
                    cumulative_diff_map = torch.zeros_like(now_depth)

                pre_depth = now_depth.clone()
                is_first_iter = False

        depth = self.decode_depth(depth_latent)
        if denoise_variance:
            del pre_depth
            del now_depth

            # Normalize the heat map
            min_value = cumulative_diff_map.min()
            max_value = cumulative_diff_map.max()
            max_value = torch.max(max_value, min_value )
            cumulative_diff_map = (cumulative_diff_map - min_value) / (max_value - min_value)

        # clip prediction
        depth = torch.clip(depth, -1.0, 1.0)
        # shift to [0, 1]
        depth = (depth + 1.0) / 2.0

        return depth, cumulative_diff_map

    def encode_rgb(self, rgb_in: torch.Tensor) -> torch.Tensor:
        """
        Encode RGB image into latent.

        Args:
            rgb_in (`torch.Tensor`):
                Input RGB image to be encoded.

        Returns:
            `torch.Tensor`: Image latent.
        """
        # encode
        h = self.vae.encoder(rgb_in)
        moments = self.vae.quant_conv(h)
        mean, logvar = torch.chunk(moments, 2, dim=1)
        # scale latent
        rgb_latent = mean * self.rgb_latent_scale_factor
        return rgb_latent

    def decode_depth(self, depth_latent: torch.Tensor) -> torch.Tensor:
        """
        Decode depth latent into depth map.

        Args:
            depth_latent (`torch.Tensor`):
                Depth latent to be decoded.

        Returns:
            `torch.Tensor`: Decoded depth map.
        """
        # scale latent
        depth_latent = depth_latent / self.depth_latent_scale_factor
        # decode
        z = self.vae.post_quant_conv(depth_latent)
        stacked = self.vae.decoder(z)
        # mean of output channels
        depth_mean = stacked.mean(dim=1, keepdim=True)
        return depth_mean<|MERGE_RESOLUTION|>--- conflicted
+++ resolved
@@ -163,20 +163,12 @@
             - **uncertainty** (`None` or `np.ndarray`) Uncalibrated uncertainty(MAD, median absolute deviation)
                     coming from ensembling. None if `ensemble_size = 1`
         """
-<<<<<<< HEAD
-        
-=======
->>>>>>> ecf8a9eb
         assert processing_res >= 0
         assert ensemble_size >= 1
 
         # Check if denoising step is reasonable
         self._check_inference_step(denoising_steps)
 
-<<<<<<< HEAD
-        # resample_method: Resampling = get_pil_resample_method(resample_method)
-=======
->>>>>>> ecf8a9eb
         resample_method: InterpolationMode = get_tv_resample_method(resample_method)
 
         # ----------------- Image Preprocess -----------------
@@ -191,11 +183,7 @@
             raise TypeError(f"Unknown input type: {type(input_image) = }")
         input_size = rgb.shape
         assert (
-<<<<<<< HEAD
             rgb.dim() == 3 == input_size[0]
-=======
-            3 == rgb.dim() and 3 == input_size[0]
->>>>>>> ecf8a9eb
         ), f"Wrong input shape {input_size}, expected [rgb, H, W]"
 
         # Resize image
@@ -282,7 +270,6 @@
                 interpolation=resample_method,
                 antialias=True,
             ).squeeze()
-<<<<<<< HEAD
             pred_uncert = resize(
                 pred_uncert.unsqueeze(0),
                 input_size[1:],
@@ -306,11 +293,6 @@
             variance_heat_map = variance_heat_map.cpu().numpy().astype(np.float32)
         else:
             variance_heat_map = None
-=======
-
-        # Convert to numpy
-        depth_pred = depth_pred.cpu().numpy()
->>>>>>> ecf8a9eb
 
         # Clip output range
         depth_pred = depth_pred.clip(0, 1)
